--- conflicted
+++ resolved
@@ -61,9 +61,8 @@
     else:
         files = [join(path,'%s%s%s' % (prefix,name,ext)) for name in names]
 
-<<<<<<< HEAD
     print files
-=======
+
     # remove excluded files
     for e in exclude:
         f = join(path,'%s%s%s' % (prefix,e,ext))
@@ -71,7 +70,6 @@
             files.remove(f)
         except ValueError:
             pass
->>>>>>> 18ad4f1e
 
     # make sure path is in the sys.path
     if path not in sys.path:
