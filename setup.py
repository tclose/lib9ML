#!/usr/bin/env python

from setuptools import setup, find_packages

setup(
    name="lib9ML",
    version="1.0dev",
    package_data={'nineml': ['examples/AL/demos/*.py',
                             'examples/AL/sample_components/*.py']},
    packages=find_packages(),
    author="Andrew P. Davison, Eilif Muller, Mike Hull, Thomas G. Close",
    # add your name here if you contribute to the code
    author_email="nineml-users@incf.org",
<<<<<<< HEAD
    description="A tool for reading, writing and generally working with 9ML files.",
    long_description=open("README.rst").read(),
=======
    description=(
        "A tool for reading, writing and generally working with 9ML files."),
    long_description=open("README").read(),
>>>>>>> 31b81fb1
    license="BSD 3 License",
    keywords="computational neuroscience modeling interoperability XML",
    url="http://nineml.incf.org",
    classifiers=['Development Status :: 4 - Beta',
                 'Environment :: Console',
                 'Intended Audience :: Science/Research',
                 'License :: OSI Approved :: BSD License',
                 'Natural Language :: English',
                 'Operating System :: OS Independent',
                 'Programming Language :: Python :: 2',
                 'Topic :: Scientific/Engineering'],
    install_requires=['lxml', 'sympy'],
    tests_require=['nose']
)<|MERGE_RESOLUTION|>--- conflicted
+++ resolved
@@ -11,14 +11,9 @@
     author="Andrew P. Davison, Eilif Muller, Mike Hull, Thomas G. Close",
     # add your name here if you contribute to the code
     author_email="nineml-users@incf.org",
-<<<<<<< HEAD
-    description="A tool for reading, writing and generally working with 9ML files.",
-    long_description=open("README.rst").read(),
-=======
     description=(
         "A tool for reading, writing and generally working with 9ML files."),
     long_description=open("README").read(),
->>>>>>> 31b81fb1
     license="BSD 3 License",
     keywords="computational neuroscience modeling interoperability XML",
     url="http://nineml.incf.org",
