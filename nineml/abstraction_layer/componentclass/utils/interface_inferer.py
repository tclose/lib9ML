from .visitors import ComponentActionVisitor
from ...expressions.utils import get_reserved_and_builtin_symbols


class ComponentClassInterfaceInferer(ComponentActionVisitor):

    """ Used to infer output |EventPorts|, |StateVariables| & |Parameters|."""

    def __init__(self, componentclass):
        super(ComponentClassInterfaceInferer, self).__init__(
            require_explicit_overrides=False)
        # Parameters:
        # Use visitation to collect all atoms that are not aliases and not
        # state variables
        self.componentclass = componentclass
        self.declared_symbols = set(get_reserved_and_builtin_symbols())
        self.atoms = set()
        self.input_event_port_names = set()
        self.event_out_port_names = set()
        self.visit(self.componentclass)
        # Visit class and populate declared_symbols and atoms sets
        self.parameter_names = self.atoms - self.declared_symbols

    def _notify_atom(self, atom):
        self.free_atoms.add(atom)

    def action_alias(self, alias, **kwargs):  # @UnusedVariable
        self.declared_symbols.add(alias.lhs)
        self.atoms.update(alias.rhs_atoms)

<<<<<<< HEAD
    def action_constant(self, constant, **kwargs):  # @UnusedVariable
        self.declared_symbols.add(constant.name)
=======
    def action_randomvariable(self, randomvariable, **kwargs):  # @UnusedVariable
        self.declared_symbols.add(randomvariable.name)
>>>>>>> f51b8ac7
<|MERGE_RESOLUTION|>--- conflicted
+++ resolved
@@ -28,10 +28,8 @@
         self.declared_symbols.add(alias.lhs)
         self.atoms.update(alias.rhs_atoms)
 
-<<<<<<< HEAD
     def action_constant(self, constant, **kwargs):  # @UnusedVariable
         self.declared_symbols.add(constant.name)
-=======
+        
     def action_randomvariable(self, randomvariable, **kwargs):  # @UnusedVariable
-        self.declared_symbols.add(randomvariable.name)
->>>>>>> f51b8ac7
+        self.declared_symbols.add(randomvariable.name)