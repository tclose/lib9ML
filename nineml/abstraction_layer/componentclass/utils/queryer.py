--- conflicted
+++ resolved
@@ -31,15 +31,14 @@
         return dict([(p.name, p) for p in self.componentclass.parameters])
 
     @property
-<<<<<<< HEAD
+    def randomvariables_map(self):
+        """Returns a map of names to |Parameter| objects"""
+        return dict([(c.name, c) for c in self.componentclass.randomvariables])
+
+    @property
     def constants_map(self):
         """Returns a map of names to |Parameter| objects"""
         return dict([(c.name, c) for c in self.componentclass.constants])
-=======
-    def randomvariables_map(self):
-        """Returns a map of names to |Parameter| objects"""
-        return dict([(c.name, c) for c in self.componentclass.randomvariables])
->>>>>>> f51b8ac7
 
     # Used by the flattening code:
     def get_fully_qualified_port_connections(self):
