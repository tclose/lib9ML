"""
docstring needed

:copyright: Copyright 2010-2013 by the Python lib9ML team, see AUTHORS.
:license: BSD-3, see LICENSE for details.
"""
import os
from urllib2 import urlopen
from lxml import etree
from itertools import chain
from nineml.xmlns import E
from . import ComponentVisitor
<<<<<<< HEAD
from ...expressions import Alias, Constant
=======
from ...expressions import Alias, RandomVariable, RandomDistribution
>>>>>>> f51b8ac7
from nineml.abstraction_layer.componentclass.base import Parameter
from nineml.annotations import annotate_xml, read_annotations
from nineml.utils import expect_single, filter_expect_single
from nineml.xmlns import NINEML, MATHML, nineml_namespace
from nineml.exceptions import NineMLRuntimeError


class ComponentClassXMLLoader(object):

    """This class is used by XMLReader internally.

    This class loads a NineML XML tree, and stores
    the components in ``components``. It o records which file each XML node
    was loaded in from, and stores this in ``component_srcs``.

    """

    class_types = ('Dynamics', 'RandomDistribution', 'ConnectionRule')

    def __init__(self, document=None):
        self.document = document

    def load_connectports(self, element):
        return element.get('source'), element.get('sink')

    @read_annotations
    def load_parameter(self, element):
        return Parameter(name=element.get('name'),
                         dimension=self.document[element.get('dimension')])

    @read_annotations
    def load_alias(self, element):
        name = element.get("name")
        rhs = self.load_single_internmaths_block(element)
        return Alias(lhs=name, rhs=rhs)

    @read_annotations
<<<<<<< HEAD
    def load_constant(self, element):
        return Constant(name=element.get('name'),
                        value=float(element.text),
                        units=self.document[element.get('units')])
=======
    def load_randomvariable(self, element):
        # RandomDistributions are defined in Uncertml (http://uncertml.org)
        # so have their own reader/writing functions.
        return RandomVariable(
            name=element.get('name'),
            distribution=RandomDistribution.from_xml(
                expect_single(element.getchildren()), self.document),
            units=self.document[element.get('units')])
>>>>>>> f51b8ac7

    def load_single_internmaths_block(self, element, checkOnlyBlock=True):
        if checkOnlyBlock:
            elements = list(element.iterchildren(tag=etree.Element))
            if len(elements) != 1:
                print elements
                assert 0, 'Unexpected tags found'
        assert (len(element.findall(MATHML + "MathML")) +
                len(element.findall(NINEML + "MathInline"))) == 1
        if element.find(NINEML + "MathInline") is not None:
            mblock = expect_single(
                element.findall(NINEML + 'MathInline')).text.strip()
        elif element.find(MATHML + "MathML") is not None:
            mblock = self.load_mathml(
                expect_single(element.find(MATHML + "MathML")))
        return mblock

    def load_mathml(self, mathml):
        raise NotImplementedError

    def _load_blocks(self, element, blocks):
        """
        Creates a dictionary that maps class-types to instantiated objects
        """
        # Initialise loaded objects with empty lists
        loaded_objects = dict((block, []) for block in blocks)

        for t in element.iterchildren(tag=etree.Element):
            # Strip namespace
            tag = t.tag[len(NINEML):] if t.tag.startswith(NINEML) else t.tag
            if tag not in blocks:
                err = "Unexpected block tag: %s " % tag
                err += '\n Expected: %s' % ','.join(blocks)
                raise NineMLRuntimeError(err)
            loaded_objects[tag].append(self._get_loader(tag)(self, t))
        return loaded_objects

    def _get_loader(self, tag):
        try:
            loader = self.tag_to_loader[tag]
        except KeyError:
            try:
                loader = self.base_tag_to_loader[tag]
            except KeyError:
                assert False, "Did not finder loader for '{}' tag".format(tag)
        return loader

    @classmethod
    def read_class_type(cls, element):
        """
        Returns the name of the tag that defines the type of the ComponentClass
        """
        assert element.tag == NINEML + 'ComponentClass', \
            "Not a component class ('{}')".format(element.tag)
        class_type = expect_single(chain(*(element.findall(NINEML + t)
                                           for t in cls.class_types))).tag
        if class_type.startswith(NINEML):
            class_type = class_type[len(NINEML):]
        # TGC 1/15 Temporary fix until name is reverted (pending approval)
        if class_type == "RandomDistribution":
            class_type = "Distribution"
        return class_type

    base_tag_to_loader = {
        "Parameter": load_parameter,
        "Alias": load_alias,
<<<<<<< HEAD
        "Constant": load_constant
=======
        "RandomVariable": load_randomvariable
>>>>>>> f51b8ac7
    }


class ComponentClassXMLWriter(ComponentVisitor):

    @annotate_xml
    def visit_parameter(self, parameter):
        return E('Parameter',
                 name=parameter.name,
                 dimension=parameter.dimension.name)

    @annotate_xml
    def visit_alias(self, alias):
        return E('Alias', E("MathInline", alias.rhs), name=alias.lhs)

    @annotate_xml
<<<<<<< HEAD
    def visit_constant(self, constant):
        return E('Constant', str(constant.value),
                 name=constant.name,
                 units=constant.units.name)
=======
    def visit_randomvariable(self, randomvariable):
        return E('RandomVariable',
                 randomvariable.distribution.to_xml(),
                 name=randomvariable.name,
                 units=randomvariable.units.name)
>>>>>>> f51b8ac7


class ComponentClassXMLReader(object):

    """A class that can read |COMPONENTCLASS| objects from a NineML XML file.
    """
    loader = ComponentClassXMLLoader

    @classmethod
    def _load_include(cls, include_element, basedir, xml_node_filename_map):
        """Help function for replacing <Include> nodes.

        We replace the include node with the tree referenced
        by that filename. To do this, we load the file referenced,
        get  the elements in the root node, and copy them over to the place
        in the origintree where the originnode was. It is important that
        we preserve the order. Finy, we remove the <Include> element node.

        """

        filename = include_element.get('file')

        # Load the new XML
        included_xml = cls._load_nested_xml(
            filename=os.path.join(basedir, filename),
            xml_node_filename_map=xml_node_filename_map)

        # Insert it into the parent node:
        index_of_node = include_element.getparent().index(include_element)
        for i, newchild in enumerate(included_xml.getchildren()):
            include_element.getparent().insert(i + index_of_node, newchild)

        include_element.getparent().remove(include_element)

    @classmethod
    def _load_nested_xml(cls, filename, xml_node_filename_map):
        """ Load the XML, including   referenced Include files .

        We o populate a dictionary, ``xml_node_filename_map`` which maps each
        node to the name of the filename that it was originy in, so that when
        we load in single components from a file, which are hierachically and
        contain references to other components, we can find the components that
        were in the file specified.

        """

        if filename[:5] == "https":  # lxml only supports http and ftp
            doc = etree.parse(urlopen(filename))
        else:
            doc = etree.parse(filename)
        # Store the source filenames of  the nodes:
        for node in doc.getroot().getiterator():
            xml_node_filename_map[node] = filename

        root = doc.getroot()
        if root.nsmap[None] != nineml_namespace:
            errmsg = ("The XML namespace is not compatible with this version "
                      "of the NineML library. Expected {}, file contains {}")
            raise Exception(errmsg.format(nineml_namespace, root.nsmap[None]))

        # Recursively Load Include Nodes:
        for include_element in root.getiterator(tag=NINEML + 'Include'):
            cls._load_include(include_element=include_element,
                              basedir=os.path.dirname(filename),
                              xml_node_filename_map=xml_node_filename_map)
        return root

    @classmethod
    def read(cls, filename, component_name=None):
        """Reads a single |COMPONENTCLASS| object from a filename.

        :param filename: The name of the file.
        :param component_name: If the file contains more than one
            ComponentClass definition, this parameter must be provided as a
            ``string`` specifying which component to return, otherwise a
            NineMLRuntimeException will be raised.
        :rtype: Returns a |COMPONENTCLASS| object.
        """
        return cls.read_component(filename, component_name=component_name)

    @classmethod
    def read_component(cls, filename, component_name=None):
        """Reads a single |COMPONENTCLASS| object from a filename.

        :param filename: The name of the file.
        :param component_name: If the file contains more than one
            ComponentClass definition, this parameter must be provided as a
            ``string`` specifying which component to return, otherwise a
            NineMLRuntimeException will be raised.
        :rtype: Returns a |COMPONENTCLASS| object.
        """

        xml_node_filename_map = {}
        root = cls._load_nested_xml(
            filename=filename, xml_node_filename_map=xml_node_filename_map)

        loader = cls.loader()
        loader.load_componentclasses(
            xmlroot=root, xml_node_filename_map=xml_node_filename_map)

        if component_name is None:
            key_func = lambda c: loader.component_srcs[c] == filename
            return filter_expect_single(loader.components, key_func)

        else:
            key_func = lambda c: c.name == component_name
            return filter_expect_single(loader.components, key_func)

    @classmethod
    def read_components(cls, filename):
        """Reads a sever|COMPONENTCLASS| object from a filename.

        :param filename: The name of the file.
        :rtype: Returns a list of |COMPONENTCLASS| objects, for each
            <ComponentClass> node in the XML tree.

        """
        xml_node_filename_map = {}
        root = cls._load_nested_xml(filename, xml_node_filename_map)
        loader = cls.loader()
        loader.load_componentclasses(
            xmlroot=root, xml_node_filename_map=xml_node_filename_map)
        return loader.components<|MERGE_RESOLUTION|>--- conflicted
+++ resolved
@@ -10,11 +10,7 @@
 from itertools import chain
 from nineml.xmlns import E
 from . import ComponentVisitor
-<<<<<<< HEAD
-from ...expressions import Alias, Constant
-=======
-from ...expressions import Alias, RandomVariable, RandomDistribution
->>>>>>> f51b8ac7
+from ...expressions import Alias, Constant, RandomVariable, RandomDistribution
 from nineml.abstraction_layer.componentclass.base import Parameter
 from nineml.annotations import annotate_xml, read_annotations
 from nineml.utils import expect_single, filter_expect_single
@@ -52,12 +48,12 @@
         return Alias(lhs=name, rhs=rhs)
 
     @read_annotations
-<<<<<<< HEAD
     def load_constant(self, element):
         return Constant(name=element.get('name'),
                         value=float(element.text),
                         units=self.document[element.get('units')])
-=======
+
+    @read_annotations
     def load_randomvariable(self, element):
         # RandomDistributions are defined in Uncertml (http://uncertml.org)
         # so have their own reader/writing functions.
@@ -66,7 +62,6 @@
             distribution=RandomDistribution.from_xml(
                 expect_single(element.getchildren()), self.document),
             units=self.document[element.get('units')])
->>>>>>> f51b8ac7
 
     def load_single_internmaths_block(self, element, checkOnlyBlock=True):
         if checkOnlyBlock:
@@ -133,11 +128,8 @@
     base_tag_to_loader = {
         "Parameter": load_parameter,
         "Alias": load_alias,
-<<<<<<< HEAD
-        "Constant": load_constant
-=======
+        "Constant": load_constant,
         "RandomVariable": load_randomvariable
->>>>>>> f51b8ac7
     }
 
 
@@ -154,18 +146,17 @@
         return E('Alias', E("MathInline", alias.rhs), name=alias.lhs)
 
     @annotate_xml
-<<<<<<< HEAD
     def visit_constant(self, constant):
         return E('Constant', str(constant.value),
                  name=constant.name,
                  units=constant.units.name)
-=======
+
+    @annotate_xml
     def visit_randomvariable(self, randomvariable):
         return E('RandomVariable',
                  randomvariable.distribution.to_xml(),
                  name=randomvariable.name,
                  units=randomvariable.units.name)
->>>>>>> f51b8ac7
 
 
 class ComponentClassXMLReader(object):
