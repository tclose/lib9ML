--- conflicted
+++ resolved
@@ -14,20 +14,14 @@
 from .. import BaseALObject
 import nineml
 from nineml.annotations import read_annotations, annotate_xml
-<<<<<<< HEAD
-from nineml.utils import filter_discrete_types, ensure_valid_identifier
-from ..units import dimensionless, Dimension
-from nineml import TopLevelObject
-from ..expressions import ExpressionSymbol
-=======
 from nineml.utils import (
     filter_discrete_types, ensure_valid_identifier,
     normalise_parameter_as_list, assert_no_duplicates)
 from ..expressions import Alias, Constant, RandomVariable, Piecewise
 from ..units import dimensionless, Dimension
 from nineml import TopLevelObject
+from ..expressions import ExpressionSymbol
 from nineml.exceptions import NineMLInvalidElementTypeException
->>>>>>> 41dbb751
 
 
 class ComponentClass(BaseALObject, TopLevelObject):
@@ -212,9 +206,6 @@
         return XMLLoader(document).load_componentclass(element)
 
 
-<<<<<<< HEAD
-class Parameter(BaseALObject, ExpressionSymbol):
-=======
 class MainBlock(BaseALObject):
 
     """
@@ -250,8 +241,7 @@
         self.piecewises = dict((c.name, c) for c in piecewises)
 
 
-class Parameter(BaseALObject):
->>>>>>> 41dbb751
+class Parameter(BaseALObject, ExpressionSymbol):
 
     """A class representing a state-variable in a ``ComponentClass``.
 
