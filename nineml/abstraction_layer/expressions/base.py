--- conflicted
+++ resolved
@@ -4,9 +4,6 @@
 :copyright: Copyright 2010-2013 by the Python lib9ML team, see AUTHORS.
 :license: BSD-3, see LICENSE for details.
 """
-<<<<<<< HEAD
-import itertools
-=======
 from __future__ import division
 from itertools import chain, izip
 from copy import deepcopy
@@ -17,7 +14,6 @@
 from sympy.printing import print_ccode
 import re
 
->>>>>>> 2073458c
 
 # import math_namespace
 from nineml.exceptions import NineMLRuntimeError, NineMLMathParseError
@@ -39,36 +35,6 @@
 
     defining_attributes = ('_rhs',)
 
-<<<<<<< HEAD
-    def __init__(self, rhs):
-        self._rhs = None
-        self._rhs_names = None
-        self._rhs_funcs = None
-        self._set_rhs(rhs)
-
-    def __eq__(self, other):
-        return self._rhs == other._rhs
-
-    def __ne__(self, other):
-        return not self == other
-
-    # Subclasses can over-ride this, if need be.
-    def _parse_rhs(self, rhs):
-        return parse.expr(rhs)
-
-    # If we assign to rhs, then we need to update the
-    # cached names and funcs:
-    def _set_rhs(self, rhs):
-        rhs = rhs.strip()
-        self._rhs = rhs
-        self._rhs_names, self._rhs_funcs = self._parse_rhs(rhs)
-        for name in self._rhs_names:
-            assert name not in self._rhs_funcs
-        for func in self._rhs_funcs:
-            assert func not in self._rhs_names
-
-    def _get_rhs(self):
-=======
     # Regular expression for extracting function names from strings (i.e. a
     # chain of valid identifiers follwed by an open parenthesis.
     _func_re = re.compile(r'(\w+) *\(')  # Match identifier followed by (
@@ -152,10 +118,8 @@
 
     def __eq__(self, other):
         return sympy.simplify(self.rhs - other.rhs) == 0
-
     @property
     def rhs(self):
->>>>>>> 2073458c
         return self._rhs
 
     @rhs.setter
@@ -187,6 +151,9 @@
                 raise NineMLMathParseError(
                     "Could not parse math-inline expression: {}\n\n{}"
                     .format(rhs, e))
+
+    def __ne__(self, other):
+        return not self == other
 
     @property
     def rhs_str(self):
