"""
Python module for reading and writing 9ML abstraction layer files in XML
format.

:copyright: Copyright 2010-2013 by the Python lib9ML team, see AUTHORS.
:license: BSD-3, see LICENSE for details.
"""
from .. import BaseNineMLObject


class BaseALObject(BaseNineMLObject):

    """
    Base class for abstraction layer classes
    """
    pass


import dynamics
import expressions
import connectionrule
import randomdistribution
<<<<<<< HEAD
import randomdistribution as randomdistribution
=======
>>>>>>> 675b7603
import units
import ports
from .componentclass import Parameter, ComponentClass, NamespaceAddress
from .expressions import Alias, Expression
from .dynamics import (DynamicsClass, Regime,
                       OutputEvent, StateAssignment, TimeDerivative,
                       DynamicsBlock, OnCondition,
                       Trigger, StateVariable, OnEvent, On, SpikeOutputEvent)
from .ports import (AnalogSendPort, AnalogReceivePort,
                    AnalogReducePort, EventSendPort,
                    EventReceivePort, AnalogPort, EventPort, Port)
from nineml.abstraction_layer.dynamics.utils import flattener as flattening
from .connectionrule import ConnectionRuleClass
<<<<<<< HEAD
from .randomdistribution import (RandomDistributionClass,
                           RandomDistributionClass as RandomDistributionClass)
from .units import Unit, Dimension
from .dynamics import DynamicsClassXMLLoader, DynamicsClassXMLWriter
from .randomdistribution import (
    RandomDistributionClassXMLLoader, RandomDistributionClassXMLWriter,
    RandomDistributionClassXMLLoader as RandomDistributionClassXMLLoader,
    RandomDistributionClassXMLWriter as RandomDistributionClassXMLWriter)
=======
from .randomdistribution import RandomDistributionClass
from .units import Unit, Dimension
from .dynamics import DynamicsClassXMLLoader, DynamicsClassXMLWriter
from .randomdistribution import (
    RandomDistributionClassXMLLoader, RandomDistributionClassXMLWriter)
>>>>>>> 675b7603
from .connectionrule import (ConnectionRuleClassXMLLoader,
                             ConnectionRuleClassXMLWriter)<|MERGE_RESOLUTION|>--- conflicted
+++ resolved
@@ -20,10 +20,6 @@
 import expressions
 import connectionrule
 import randomdistribution
-<<<<<<< HEAD
-import randomdistribution as randomdistribution
-=======
->>>>>>> 675b7603
 import units
 import ports
 from .componentclass import Parameter, ComponentClass, NamespaceAddress
@@ -37,21 +33,10 @@
                     EventReceivePort, AnalogPort, EventPort, Port)
 from nineml.abstraction_layer.dynamics.utils import flattener as flattening
 from .connectionrule import ConnectionRuleClass
-<<<<<<< HEAD
-from .randomdistribution import (RandomDistributionClass,
-                           RandomDistributionClass as RandomDistributionClass)
-from .units import Unit, Dimension
-from .dynamics import DynamicsClassXMLLoader, DynamicsClassXMLWriter
-from .randomdistribution import (
-    RandomDistributionClassXMLLoader, RandomDistributionClassXMLWriter,
-    RandomDistributionClassXMLLoader as RandomDistributionClassXMLLoader,
-    RandomDistributionClassXMLWriter as RandomDistributionClassXMLWriter)
-=======
-from .randomdistribution import RandomDistributionClass
+from .randomdistribution import RandomDistributionClass                           
 from .units import Unit, Dimension
 from .dynamics import DynamicsClassXMLLoader, DynamicsClassXMLWriter
 from .randomdistribution import (
     RandomDistributionClassXMLLoader, RandomDistributionClassXMLWriter)
->>>>>>> 675b7603
 from .connectionrule import (ConnectionRuleClassXMLLoader,
                              ConnectionRuleClassXMLWriter)