--- conflicted
+++ resolved
@@ -337,57 +337,6 @@
     def __repr__(self):
         return "<dynamics.DynamicsClass %s>" % self.name
 
-<<<<<<< HEAD
-    def add(self, element):
-        try:
-            super(DynamicsClass, self).add(element)
-        except NineMLInvalidElementTypeException:
-            if isinstance(element, StateVariable):
-                self._main_block.state_variables[element.name] = element
-            elif isinstance(element, Regime):
-                self._main_block.regimes[element.name] = element
-            elif isinstance(element, AnalogSendPort):
-                self._analog_send_ports[element.name] = element
-            elif isinstance(element, AnalogReceivePort):
-                self._analog_receive_ports[element.name] = element
-            elif isinstance(element, AnalogReducePort):
-                self._analog_reduce_ports[element.name] = element
-            elif isinstance(element, EventSendPort):
-                self._event_send_ports[element.name] = element
-            elif isinstance(element, EventReceivePort):
-                self._event_receive_ports[element.name] = element
-            else:
-                raise NineMLInvalidElementTypeException(
-                    "Could not add element of type '{}' to {} class"
-                    .format(element.__class__.__name__,
-                            self.__class__.__name__))
-
-    def remove(self, element):
-        try:
-            super(DynamicsClass, self).remove(element)
-        except NineMLInvalidElementTypeException:
-            if isinstance(element, StateVariable):
-                self._main_block.state_variables.pop(element.name)
-            elif isinstance(element, Regime):
-                self._main_block.regimes.pop(element.name)
-            elif isinstance(element, AnalogSendPort):
-                self._analog_send_ports.pop(element.name)
-            elif isinstance(element, AnalogReceivePort):
-                self._analog_receive_ports.pop(element.name)
-            elif isinstance(element, AnalogReducePort):
-                self._analog_reduce_ports.pop(element.name)
-            elif isinstance(element, EventSendPort):
-                self._event_send_ports.pop(element.name)
-            elif isinstance(element, EventReceivePort):
-                self._event_receive_ports.pop(element.name)
-            else:
-                raise NineMLInvalidElementTypeException(
-                    "Could not remove element of type '{}' to {} class"
-                    .format(element.__class__.__name__,
-                            self.__class__.__name__))
-
-=======
->>>>>>> fa4ab4d4
     def validate(self):
         DynamicsValidator.validate_componentclass(self)
 
