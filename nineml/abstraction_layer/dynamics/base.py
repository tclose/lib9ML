"""
Definitions for the DynamicsClass. DynamicsClass derives from 2 other mixin
classes, which provide functionality for hierachical components and for local
components definitions of interface and dynamics

:copyright: Copyright 2010-2013 by the Python lib9ML team, see AUTHORS.
:license: BSD-3, see LICENSE for details.
"""
from nineml.exceptions import NineMLRuntimeError
from nineml.abstraction_layer.componentclass.namespace import NamespaceAddress
from nineml.utils import normalise_parameter_as_list, filter_discrete_types
from itertools import chain
from ..expressions import Alias
from nineml.abstraction_layer.componentclass import ComponentClass, Parameter
from .regimes import StateVariable
from ..ports import (AnalogReceivePort, AnalogSendPort,
                     AnalogReducePort, EventReceivePort,
                     EventSendPort)
from nineml.utils import (check_list_contain_same_items, invert_dictionary,
                            assert_no_duplicates)
from .utils import DynamicsQueryer
from .utils.cloner import (
    DynamicsExpandAliasDefinition, DynamicsClonerVisitor)
from .. import BaseALObject


class DynamicsBlock(BaseALObject):

    """
    An object, which encapsulates a component's regimes, transitions,
    and state variables
    """

    defining_attributes = ('_regimes', '_aliases', '_state_variables')

    def __init__(self, regimes=None, aliases=None, state_variables=None,
<<<<<<< HEAD
                 constants=None):
=======
                 randomvariables=None):
>>>>>>> f51b8ac7
        """DynamicsBlock object constructor

           :param aliases: A list of aliases, which must be either |Alias|
               objects or ``string``s.
           :param regimes: A list containing at least one |Regime| object.
           :param state_variables: An optional list of the state variables,
                which can either be |StateVariable| objects or `string` s. If
                provided, it must match the inferred state-variables from the
                regimes; if it is not provided it will be inferred
                automatically.
        """

        aliases = normalise_parameter_as_list(aliases)
        regimes = normalise_parameter_as_list(regimes)
        state_variables = normalise_parameter_as_list(state_variables)
<<<<<<< HEAD
        constants = normalise_parameter_as_list(constants)
=======
        randomvariables = normalise_parameter_as_list(randomvariables)
>>>>>>> f51b8ac7

        # Load the aliases as objects or strings:
        alias_td = filter_discrete_types(aliases, (basestring, Alias))
        aliases_from_strs = [Alias.from_str(o) for o in alias_td[basestring]]
        aliases = alias_td[Alias] + aliases_from_strs

        # Load the state variables as objects or strings:
        sv_types = (basestring, StateVariable)
        sv_td = filter_discrete_types(state_variables, sv_types)
        sv_from_strings = [StateVariable(o, dimension=None)
                           for o in sv_td[basestring]]
        state_variables = sv_td[StateVariable] + sv_from_strings

        assert_no_duplicates(r.name for r in regimes)
        assert_no_duplicates(a.lhs for a in aliases)
        assert_no_duplicates(s.name for s in state_variables)

        self._regimes = dict((r.name, r) for r in regimes)
        self._aliases = dict((a.lhs, a) for a in aliases)
        self._state_variables = dict((s.name, s) for s in state_variables)
<<<<<<< HEAD
        self._constants = dict((c.name, c) for c in constants)
=======
        self._randomvariables = dict((c.name, c) for c in randomvariables)
>>>>>>> f51b8ac7

    def accept_visitor(self, visitor, **kwargs):
        """ |VISITATION| """
        return visitor.visit_dynamicsblock(self, **kwargs)

    def __repr__(self):
        return ('DynamicsBlock({} regimes, {} aliases, {} state-variables, '
                '{} constants)'
                .format(len(list(self.regimes)), len(list(self.aliases)),
                        len(list(self.state_variables)),
                        len(list(self.constants))))

    @property
    def regimes(self):
        return self._regimes.itervalues()

    @property
    def regimes_map(self):
        return self._regimes

    @property
    def transitions(self):
        return chain(*[r.transitions for r in self.regimes])

    @property
    def aliases(self):
        return self._aliases.itervalues()

    @property
    def aliases_map(self):
        return self._aliases

    @property
<<<<<<< HEAD
    def constants(self):
        return self._constants.itervalues()

    @property
    def constants_map(self):
        return self._constants
=======
    def randomvariables(self):
        return self._randomvariables.itervalues()

    @property
    def randomvariables_map(self):
        return self._randomvariables
>>>>>>> f51b8ac7

    @property
    def state_variables(self):
        return self._state_variables.itervalues()

    @property
    def state_variables_map(self):
        return self._state_variables


class _NamespaceMixin(object):

    """ A mixin class that provides the hierarchical structure for
    (sub) components.
    """

    def __init__(self, subnodes=None, portconnections=None):
        """Constructor - For parameter descriptions, see the
        DynamicsClass.__init__() method
        """

        # Prevent dangers with default arguments.
        subnodes = subnodes or {}
        portconnections = portconnections or []

        # Initialise class variables:
        self._parentmodel = None
        self.subnodes = {}
        self._portconnections = []

        # Add the parameters using class methods:
        for namespace, subnode in subnodes.iteritems():
            self.insert_subnode(subnode=subnode, namespace=namespace)

        for src, sink in portconnections:
            self.connect_ports(src, sink)

    # Parenting:
    def set_parent_model(self, parentmodel):
        """Sets the parent component for this component"""
        assert not self._parentmodel
        self._parentmodel = parentmodel

    def get_parent_model(self):
        """Gets the parent component for this component"""
        return self._parentmodel

    def _validate_self(self):
        """ Over-ridden in mix'ed class"""
        raise NotImplementedError()

    def get_node_addr(self):
        """Get the namespace address of this component"""
        parent = self.get_parent_model()
        if not parent:
            return NamespaceAddress.create_root()
        else:
            contained_namespace = invert_dictionary(parent.subnodes)[self]
            return parent.get_node_addr().get_subns_addr(contained_namespace)

    def get_subnode(self, addr):
        """Gets a subnode from this component recursively."""
        namespace_addr = NamespaceAddress(addr)

        # Look up the first name in the namespace
        if len(namespace_addr.loctuple) == 0:
            return self

        local_namespace_ref = namespace_addr.loctuple[0]
        if local_namespace_ref not in self.subnodes:
            err = "Attempted to lookup node: %s\n" % local_namespace_ref
            err += "Doesn't exist in this namespace: %s" % self.subnodes.keys()
            raise NineMLRuntimeError(err)

        subnode = self.subnodes[local_namespace_ref]
        addr_in_subnode = NamespaceAddress(namespace_addr.loctuple[1:])
        return subnode.get_subnode(addr=addr_in_subnode)

    def insert_subnode(self, namespace, subnode):
        """Insert a subnode into this component

        :param subnode: An object of type ``DynamicsClass``.
        :param namespace: A `string` specifying the name of the component in
            this components namespace.

        :raises: ``NineMLRuntimeException`` if there is already a subcomponent
                  at the same namespace location

        .. note::

            This method will clone the subnode.

        """
        if not isinstance(namespace, basestring):
            err = 'Invalid namespace: %s' % type(subnode)
            raise NineMLRuntimeError(err)

        if not isinstance(subnode, DynamicsClass):
            err = 'Attempting to insert invalid '
            err += 'object as subcomponent: %s' % type(subnode)
            raise NineMLRuntimeError(err)

        if namespace in self.subnodes:
            err = 'Key already exists in namespace: %s' % namespace
            raise NineMLRuntimeError(err)
        self.subnodes[namespace] = DynamicsClonerVisitor().visit(subnode)
        self.subnodes[namespace].set_parent_model(self)

        self._validate_self()

    def connect_ports(self, src, sink):
        """Connects the ports of 2 subcomponents.

        The ports can be specified as ``string`` s or |NamespaceAddresses|.


        :param src: The source port of one sub-component; this should either an
            |EventPort| or |AnalogPort|, but it *must* be a send port.

        :param sink: The sink port of one sub-component; this should either an
            |EventPort| or |AnalogPort|, but it *must* be either a 'recv' or a
            'reduce' port.

        """

        connection = (NamespaceAddress(src), NamespaceAddress(sink))
        self._portconnections.append(connection)

        self._validate_self()

    @property
    def portconnections(self):
        return self._portconnections


class DynamicsClass(ComponentClass, _NamespaceMixin):

    """A DynamicsClass object represents a *component* in NineML.

      .. todo::

         For more information, see

    """
    defining_attributes = ('name', '_parameters', '_analog_send_ports',
                           '_analog_receive_ports', '_analog_reduce_ports',
                           '_event_send_ports', '_event_receive_ports',
                           'dynamicsblock')

    def __init__(self, name, parameters=None, analog_ports=[],
                 event_ports=[],
                 dynamicsblock=None, subnodes=None,
                 portconnections=None, regimes=None,
                 aliases=None, state_variables=None,
<<<<<<< HEAD
                 constants=None):
=======
                 randomvariables=None):
>>>>>>> f51b8ac7
        """Constructs a DynamicsClass

        :param name: The name of the componentclass.
        :param parameters: A list containing either |Parameter| objects
            or strings representing the parameter names. If ``None``, then the
            parameters are automatically inferred from the |Dynamics| block.
        :param analog_ports: A list of |AnalogPorts|, which will be the
            local |AnalogPorts| for this object.
        :param event_ports: A list of |EventPorts| objects, which will be the
            local event-ports for this object. If this is ``None``, then they
            will be automatically inferred from the dynamics block.
        :param dynamicsblock: A |DynamicsBlock| object, defining the local
                              dynamicsblock of the componentclass.
        :param subnodes: A dictionary mapping namespace-names to sub-
            componentclass. [Type: ``{string:|DynamicsClass|,
            string:|DynamicsClass|, string:|DynamicsClass|}`` ] describing the
            namespace of subcomponents for this componentclass.
        :param portconnections: A list of pairs, specifying the connections
            between the ports of the subcomponents in this componentclass.
            These can be `(|NamespaceAddress|, |NamespaceAddress|)' or
            ``(string, string)``.
        :param interface: A shorthand way of specifying the **interface** for
            this componentclass; |Parameters|, |AnalogPorts| and |EventPorts|.
            ``interface`` takes a list of these objects, and automatically
            resolves them by type into the correct types.

        Examples:

        >>> a = DynamicsClass(name='MyComponent1')

        .. todo::

            Point this towards and example of constructing ComponentClasses.
            This can't be here, because we also need to know about dynamics.
            For examples

        """
        # We can specify in the componentclass, and they will get forwarded to
        # the dynamics class. We check that we do not specify half-and-half:
        if dynamicsblock is not None:
<<<<<<< HEAD
            if regimes or aliases or state_variables or constants:
=======
            if regimes or aliases or state_variables or randomvariables:
>>>>>>> f51b8ac7
                err = "Either specify a 'dynamicsblock' parameter, or "
                err += "state_variables /regimes/aliases, but not both!"
                raise NineMLRuntimeError(err)
        else:
            dynamicsblock = DynamicsBlock(regimes=regimes, aliases=aliases,
                                          state_variables=state_variables,
<<<<<<< HEAD
                                          constants=constants)
=======
                                          randomvariables=randomvariables)
>>>>>>> f51b8ac7
        ComponentClass.__init__(self, name, parameters,
                                main_block=dynamicsblock)
        self._query = DynamicsQueryer(self)

        # Ensure analog_ports is a list not an iterator
        analog_ports = list(analog_ports)
        event_ports = list(event_ports)

        # Check there aren't any duplicates in the port and parameter names
        assert_no_duplicates(p if isinstance(p, basestring) else p.name
                             for p in chain(parameters if parameters else [],
                                            analog_ports, event_ports))

        self._analog_send_ports = dict(
            (p.name, p) for p in analog_ports if isinstance(p, AnalogSendPort))
        self._analog_receive_ports = dict(
            (p.name, p) for p in analog_ports if isinstance(p,
                                                            AnalogReceivePort))
        self._analog_reduce_ports = dict(
            (p.name, p) for p in analog_ports if isinstance(p,
                                                            AnalogReducePort))

        # Create dummy event ports to keep the ActionVisitor base class of
        # the interface inferrer happy
        self._event_receive_ports = self._event_send_ports = self.subnodes = {}

        # EventPort, StateVariable and Parameter Inference:
        inferred_struct = DynamicsClassInterfaceInferer(self)

        # Check any supplied parameters match:
        if parameters is not None:
            inf_check(self._parameters.keys(),
                      inferred_struct.parameter_names,
                      'Parameters')
        else:
            self._parameters = dict((n, Parameter(n))
                                    for n in inferred_struct.parameter_names)

        # Check any supplied state_variables match:
        if self.dynamicsblock._state_variables:
            state_var_names = [p.name
                               for p in self.dynamicsblock.state_variables]
            inf_check(state_var_names,
                      inferred_struct.state_variable_names,
                      'StateVariables')
        else:
            state_vars = dict((n, StateVariable(n)) for n in
                              inferred_struct.state_variable_names)
            self.dynamicsblock._state_variables = state_vars

        # Set and check event receive ports match inferred
        self._event_receive_ports = dict(
            (p.name, p) for p in event_ports if isinstance(p,
                                                           EventReceivePort))
        if len(self._event_receive_ports):
            # FIXME: not all OutputEvents are necessarily exposed as Ports,
            # so really we should just check that all declared output event
            # ports are in the list of inferred ports, not that the declared
            # list is identical to the inferred one.
            inf_check(self._event_receive_ports.keys(),
                      inferred_struct.input_event_port_names,
                      'Event Ports In')
        else:
            # FIXME: TGC don't like this shorthand
            # Event ports not supplied, so lets use the inferred ones.
            for pname in inferred_struct.input_event_port_names:
                self._event_receive_ports[pname] = EventReceivePort(name=pname)

        # Set and check event send ports match inferred
        self._event_send_ports = dict(
            (p.name, p) for p in event_ports if isinstance(p, EventSendPort))
        if len(self._event_send_ports):
            inf_check(self._event_send_ports.keys(),
                      inferred_struct.event_out_port_names,
                      'Event Ports Out')
        else:
            # Event ports not supplied, so lets use the inferred ones.
            for pname in inferred_struct.event_out_port_names:
                self._event_send_ports[pname] = EventSendPort(name=pname)

        # Call namespace mixin constructor
        _NamespaceMixin.__init__(
            self, subnodes=subnodes, portconnections=portconnections)

        # Finalise initiation:
        self._resolve_transition_regime_names()

        # Store flattening Information:
        self._flattener = None

        # Is the finished componentclass valid?:
        self._validate_self()

    # -------------------------- #

    def __repr__(self):
        return "<dynamics.DynamicsClass %s>" % self.name

    @property
    def flattener(self):
        """
        If this component was made by flattening other components, return the
        |ComponentFlattener| object. This is useful for finding initial-regimes
        """
        return self._flattener

    def set_flattener(self, flattener):
        """Specifies the flattening object used to create this component, if
        this component was flattened from a hierarchical component"""
        if not flattener:
            raise NineMLRuntimeError('Setting flattener to None??')
        if self.flattener:
            raise NineMLRuntimeError('Trying to change flattener')
        self._flattener = flattener

    def was_flattened(self):
        """Returns ``True`` if this component was created by flattening another
        component"""
        return self.flattener is not None

    def _validate_self(self):
        DynamicsValidator.validate_componentclass(self)

    @property
    def query(self):
        """ Returns the ``ComponentQuery`` object associated with this class"""
        return self._query

    def is_flat(self):
        """Is this component flat or does it have subcomponents?

        Returns a ``Boolean`` specifying whether this component is flat; i.e.
        has no subcomponent
        """

        return len(self.subnodes) == 0

    def accept_visitor(self, visitor, **kwargs):
        """ |VISITATION| """
        return visitor.visit_componentclass(self, **kwargs)

    def _resolve_transition_regime_names(self):
        # Check that the names of the regimes are unique:
        names = [r.name for r in self.regimes]
        assert_no_duplicates(names)

        # Create a map of regime names to regimes:
        regime_map = dict([(r.name, r) for r in self.regimes])

        # We only worry about 'target' regimes, since source regimes are taken
        # care of for us by the Regime objects they are attached to.
        for trans in self.transitions:
            if trans.target_regime_name not in regime_map:
                raise NineMLRuntimeError(
                    "Can't find regime '{}'".format(trans.target_regime_name))
            trans.set_target_regime(regime_map[trans.target_regime_name])

    @property
    def attributes_with_dimension(self):
        return chain(super(DynamicsClass, self).attributes_with_dimension,
                     self.analog_ports, self.state_variables)

    @property
    def dynamicsblock(self):
        return self._main_block

    @property
    def ports(self):
        return chain(super(DynamicsClass, self).ports,
                     self.analog_send_ports, self.analog_receive_ports,
                     self.analog_reduce_ports, self.event_send_ports,
                     self.event_receive_ports)

    @property
    def analog_send_ports(self):
        """Returns an iterator over the local |AnalogSendPort| objects"""
        return self._analog_send_ports.itervalues()

    @property
    def analog_receive_ports(self):
        """Returns an iterator over the local |AnalogReceivePort| objects"""
        return self._analog_receive_ports.itervalues()

    @property
    def analog_reduce_ports(self):
        """Returns an iterator over the local |AnalogReducePort| objects"""
        return self._analog_reduce_ports.itervalues()

    @property
    def analog_ports(self):
        """Returns an iterator over the local analog port objects"""
        return chain(self.analog_send_ports, self.analog_receive_ports,
                     self.analog_reduce_ports)

    @property
    def event_send_ports(self):
        """Returns an iterator over the local |EventSendPort| objects"""
        return self._event_send_ports.itervalues()

    @property
    def event_receive_ports(self):
        """Returns an iterator over the local |EventReceivePort| objects"""
        return self._event_receive_ports.itervalues()

    @property
    def event_ports(self):
        return chain(self.event_send_ports, self.event_receive_ports)

    # Forwarding functions to the dynamicsblock #

    @property
    def aliases(self):
        """Forwarding function to self.dynamicsblock.aliases"""
        return self.dynamicsblock.aliases

    @property
    def regimes(self):
        """Forwarding function to self.dynamicsblock.regimes"""
        return self.dynamicsblock.regimes

    @property
    def regimes_map(self):
        """Forwarding function to self.dynamicsblock.regimes_map"""
        return self.dynamicsblock.regimes_map

    @property
    def transitions(self):
        """Forwarding function to self.dynamicsblock.transitions"""
        return self.dynamicsblock.transitions

    @property
    def state_variables(self):
        """Forwarding function to self.dynamicsblock.state_variables"""
        return self.dynamicsblock.state_variables

    @property
    def analog_send_ports_map(self):
        """
        Returns the underlying dictionary containing the AnalogSendPort
        objects
        """
        return self._analog_send_ports

    @property
    def analog_receive_ports_map(self):
        """
        Returns the underlying dictionary containing the AnalogReceivePort
        objects
        """
        return self._analog_receive_ports

    @property
    def analog_reduce_ports_map(self):
        """
        Returns the underlying dictionary containing the AnalogReducePort
        objects
        """
        return self._analog_reduce_ports

    @property
    def event_send_ports_map(self):
        """
        Returns the underlying dictionary containing the EventSendPort
        objects
        """
        return self._event_send_ports

    @property
    def event_receive_ports_map(self):
        """
        Returns the underlying dictionary containing the EventReceivePort
        objects
        """
        return self._event_receive_ports

    @property
    def state_variables_map(self):
        """Forwarding function to self.dynamicsblock.state_variables_map"""
        return self.dynamicsblock.state_variables_map

    # -------------------------- #

    def backsub_all(self):
        """Expand all alias definitions in local equations.

        This function finds |Aliases|, |TimeDerivatives|, *send* |AnalogPorts|,
        |StateAssignments| and |Conditions| which are defined in terms of other
        |Aliases|, and expands them, such that each only has |Parameters|,
        |StateVariables| and recv/reduce |AnalogPorts| on the RHS.

        """

        for alias in self.aliases:
            alias_expander = DynamicsExpandAliasDefinition(
                originalname=alias.lhs, targetname=("(%s)" % alias.rhs))
            alias_expander.visit(self)


def inf_check(l1, l2, desc):
    check_list_contain_same_items(l1, l2, desc1='Declared',
                                  desc2='Inferred', ignore=['t'], desc=desc)

from .validators import DynamicsValidator
from .utils import DynamicsClassInterfaceInferer<|MERGE_RESOLUTION|>--- conflicted
+++ resolved
@@ -34,11 +34,7 @@
     defining_attributes = ('_regimes', '_aliases', '_state_variables')
 
     def __init__(self, regimes=None, aliases=None, state_variables=None,
-<<<<<<< HEAD
-                 constants=None):
-=======
-                 randomvariables=None):
->>>>>>> f51b8ac7
+                 constants=None, randomvariables=None):
         """DynamicsBlock object constructor
 
            :param aliases: A list of aliases, which must be either |Alias|
@@ -54,11 +50,8 @@
         aliases = normalise_parameter_as_list(aliases)
         regimes = normalise_parameter_as_list(regimes)
         state_variables = normalise_parameter_as_list(state_variables)
-<<<<<<< HEAD
         constants = normalise_parameter_as_list(constants)
-=======
         randomvariables = normalise_parameter_as_list(randomvariables)
->>>>>>> f51b8ac7
 
         # Load the aliases as objects or strings:
         alias_td = filter_discrete_types(aliases, (basestring, Alias))
@@ -79,11 +72,8 @@
         self._regimes = dict((r.name, r) for r in regimes)
         self._aliases = dict((a.lhs, a) for a in aliases)
         self._state_variables = dict((s.name, s) for s in state_variables)
-<<<<<<< HEAD
         self._constants = dict((c.name, c) for c in constants)
-=======
         self._randomvariables = dict((c.name, c) for c in randomvariables)
->>>>>>> f51b8ac7
 
     def accept_visitor(self, visitor, **kwargs):
         """ |VISITATION| """
@@ -91,10 +81,11 @@
 
     def __repr__(self):
         return ('DynamicsBlock({} regimes, {} aliases, {} state-variables, '
-                '{} constants)'
+                '{} constants, {} random-variables)'
                 .format(len(list(self.regimes)), len(list(self.aliases)),
                         len(list(self.state_variables)),
-                        len(list(self.constants))))
+                        len(list(self.constants)),
+                        len(list(self.randomvariables))))
 
     @property
     def regimes(self):
@@ -117,23 +108,22 @@
         return self._aliases
 
     @property
-<<<<<<< HEAD
     def constants(self):
         return self._constants.itervalues()
 
     @property
     def constants_map(self):
         return self._constants
-=======
+
+    @property
     def randomvariables(self):
         return self._randomvariables.itervalues()
 
     @property
     def randomvariables_map(self):
         return self._randomvariables
->>>>>>> f51b8ac7
-
-    @property
+
+    @property    
     def state_variables(self):
         return self._state_variables.itervalues()
 
@@ -286,11 +276,7 @@
                  dynamicsblock=None, subnodes=None,
                  portconnections=None, regimes=None,
                  aliases=None, state_variables=None,
-<<<<<<< HEAD
-                 constants=None):
-=======
-                 randomvariables=None):
->>>>>>> f51b8ac7
+                 constants=None, randomvariables=None):
         """Constructs a DynamicsClass
 
         :param name: The name of the componentclass.
@@ -331,22 +317,15 @@
         # We can specify in the componentclass, and they will get forwarded to
         # the dynamics class. We check that we do not specify half-and-half:
         if dynamicsblock is not None:
-<<<<<<< HEAD
-            if regimes or aliases or state_variables or constants:
-=======
-            if regimes or aliases or state_variables or randomvariables:
->>>>>>> f51b8ac7
+            if regimes or aliases or state_variables or constants or randomvariables:
                 err = "Either specify a 'dynamicsblock' parameter, or "
                 err += "state_variables /regimes/aliases, but not both!"
                 raise NineMLRuntimeError(err)
         else:
             dynamicsblock = DynamicsBlock(regimes=regimes, aliases=aliases,
                                           state_variables=state_variables,
-<<<<<<< HEAD
-                                          constants=constants)
-=======
+                                          constants=constants,
                                           randomvariables=randomvariables)
->>>>>>> f51b8ac7
         ComponentClass.__init__(self, name, parameters,
                                 main_block=dynamicsblock)
         self._query = DynamicsQueryer(self)
