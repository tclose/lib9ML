--- conflicted
+++ resolved
@@ -67,16 +67,10 @@
                      for r in dynamicsblock.regimes.itervalues()],
             aliases=[
                 a.accept_visitor(self, **kwargs)
-<<<<<<< HEAD
-                for a in dynamicsblock.aliases],
-            state_variables=[s.accept_visitor(self, **kwargs)
-                             for s in dynamicsblock.state_variables])
-=======
                 for a in dynamicsblock.aliases.itervalues()],
             state_variables=[
                 s.accept_visitor(self, **kwargs)
                 for s in dynamicsblock.state_variables.itervalues()])
->>>>>>> 41dbb751
 
     def visit_regime(self, regime, **kwargs):
         return regime.__class__(
