--- conflicted
+++ resolved
@@ -45,14 +45,8 @@
 from .population import Population, PositionList, Structure
 from .selection import Selection, Concatenate
 from .projection import (
-<<<<<<< HEAD
-    Projection, AnalogPortConnection, EventPortConnection, Delay)
-from .component import (PropertySet, Property, Component, Definition,
-=======
-    Projection, PortConnection, Delay, Connectivity, Response, Plasticity, Pre,
-    Post, FromPre, FromPost, FromPlasticity, FromResponse)
+    Projection, AnalogPortConnection, EventPortConnection)
 from .component import (Property, Component, Definition,
->>>>>>> 187eb91a
                         Prototype, resolve_reference, write_reference,
                         InitialValue, DynamicsProperties,
                         ConnectionRuleProperties, RandomDistributionProperties,
