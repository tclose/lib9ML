# encoding: utf-8
from itertools import chain
from abc import ABCMeta, abstractmethod
from nineml.exceptions import (
    NineMLUnitMismatchError, NineMLRuntimeError, NineMLMissingElementError)
from nineml.xmlns import NINEML, E
from nineml.base import BaseNineMLObject
from nineml.reference import (
    BaseReference, write_reference, resolve_reference)
from nineml.annotations import read_annotations, annotate_xml
from nineml.utils import check_units, expect_single
from ..abstraction import ComponentClass
from nineml.units import Quantity
from . import BaseULObject
from nineml.document import Document
from nineml import DocumentLevelObject
from os import path


class Definition(BaseReference):

    """
    Base class for model components that are defined in the abstraction layer.
    """
    element_name = "Definition"

    def __init__(self, *args, **kwargs):
        if len(args) == 1:
            BaseNineMLObject.__init__(self)
            self._referred_to = args[0]
            if kwargs:
                raise NineMLRuntimeError(
                    "Cannot provide name, document or url arguments with "
                    "explicit component class")
            self._url = None
        elif not args:
            super(Definition, self).__init__(
                name=kwargs['name'], document=kwargs['document'],
                url=kwargs['url'])
        else:
            raise NineMLRuntimeError(
                "Wrong number of arguments ({}), provided to Definition "
                "__init__, can either be one (the component class) or zero"
                .format(len(args)))

    @property
    def component_class(self):
        return self._referred_to

    def to_xml(self, document, **kwargs):  # @UnusedVariable
        if self.url is None:
            # If definition was created in Python, add component class
            # reference to document argument before writing definition
            try:
                doc_obj = document[self._referred_to.name]
                if doc_obj != self:
                    raise NineMLRuntimeError(
                        "Cannot create reference for '{}' {} in the provided "
                        "document due to name clash with existing {} "
                        "object".format(self.name, type(self), type(doc_obj)))
            except NineMLMissingElementError:
                document.add(self._referred_to)
        return super(Definition, self).to_xml(document, **kwargs)


class Prototype(Definition):

    element_name = "Prototype"

    @property
    def component(self):
        return self._referred_to

    @property
    def component_class(self):
        return self.component.component_class


class Component(BaseULObject, DocumentLevelObject):
    """
    Base class for model components.

    A :class:`Component` may be regarded as a parameterized instance of a
    :class:`~nineml.abstraction.ComponentClass`.

    A component_class may be created either from a
    :class:`~nineml.abstraction.ComponentClass`  together with a set
    of properties (parameter values), or by cloning then modifying an
    existing component_class (the prototype).

    *Arguments*:
        `name`:
             a name for the component_class.
        `definition`:
             the URL of an abstraction layer component_class class definition,
             a :class:`Definition` or a :class:`Prototype` instance.
        `properties`:
             a dictionary containing (value,units) pairs or a
             :class:`PropertySet` for the component_class's properties.
        `initial_values`:
            a dictionary containing (value,units) pairs or a
            :class:`PropertySet` for the component_class's state variables.

    """
    __metaclass__ = ABCMeta  # Abstract base class
    defining_attributes = ('name', 'component_class', '_properties')
    children = ("Property", "Definition", 'Prototype')

    # initial_values is temporary, the idea longer-term is to use a separate
    # library such as SEDML
    def __init__(self, name, definition, properties={}, url=None):
        """
        Create a new component_class with the given name, definition and
        properties, or create a prototype to another component_class that will
        be resolved later.
        """
        BaseULObject.__init__(self)
        DocumentLevelObject.__init__(self, url)
        self.name = name
        if isinstance(definition, basestring):
            definition = Definition(
                name=path.basename(definition).replace(".xml", ""),
                document=Document(url=definition),
                url=definition)
        elif isinstance(definition, ComponentClass):
            definition = Definition(definition)
        elif isinstance(definition, Component):
            definition = Prototype(definition)
        elif not (isinstance(definition, Definition) or
                  isinstance(definition, Prototype)):
            raise ValueError("'definition' must be either a 'Definition' or "
                             "'Prototype' element")
        self._definition = definition
        if isinstance(properties, dict):
            self._properties = dict((name, Property(name, qty))
                                    for name, qty in properties.iteritems())
        else:
            self._properties = dict((p.name, p) for p in properties)
        self.check_properties()

    @abstractmethod
    def get_element_name(self):
        "Used to stop accidental construction of this class"
        pass

    def __getinitargs__(self):
        return (self.name, self.definition, self._properties, self._url)

    def __iter__(self):
        return self.properties

    def __getitem__(self, name):
        return self.property(name).quantity

    @property
    def component_class(self):
        """
        Returns the component_class class from the definition object or the
        prototype's definition, or the prototype's prototype's definition, etc.
        depending on how the component_class is defined.
        """
        defn = self.definition
        while not isinstance(defn, Definition):
            defn = defn.component.definition
        return defn.component_class

    @property
    def definition(self):
        return self._definition

    @property
    def properties(self):
        """
        The set of component_class properties (parameter values).
        """
        # Recursively retrieves properties defined in prototypes and updates
        # them with properties defined locally
        if isinstance(self.definition, Prototype):
            return (
                self._properties[p.name] if p.name in self._properties else p
                for p in self.definition.component.properties)
        else:
            return self._properties.itervalues()

    @property
    def property_names(self):
        if isinstance(self.definition, Prototype):
            return (p.name for p in self.properties)
        else:
            return self._properties.iterkeys()

    def set(self, prop):
        try:
            param = self.component_class.parameter(prop.name)
        except KeyError:
            raise NineMLRuntimeError(
                "'{}' is not a parameter of components of class '{}'"
                .format(prop.name, self.component_class.name))
        if prop.units.dimension != param.dimension:
            raise NineMLUnitMismatchError(
                "Dimensions for '{}' property ('{}') don't match that of "
                "component_class class ('{}')."
                .format(prop.name, prop.units.dimension.name,
                        param.dimension.name))
        self._properties[prop.name] = prop

    @property
    def attributes_with_units(self):
        return set(p for p in self.properties if p.units is not None)

    def __hash__(self):
        return (hash(self.__class__) ^ hash(self.name) ^
                hash(self.component_class) ^ hash(self.properties))

    def __repr__(self):
        return ('%s(name="%s", component_class="%s")' %
                (self.__class__.__name__, self.name,
                 self.component_class.name))

    def diff(self, other):
        d = []
        if self.name != other.name:
            d += ["name: %s != %s" % (self.name, other.name)]
        if self.definition != other.definition:
            d += ["definition: %s != %s" % (self.definition, other.definition)]
        if self.properties != other.properties:
            d += ["properties: %s != %s" % (self.properties, other.properties)]
        return "\n".join(d)

    def check_properties(self):
        # First check the names
        properties = set(self.property_names)
        parameters = set(self.component_class.parameter_names)
        msg = []
        diff_a = properties.difference(parameters)
        diff_b = parameters.difference(properties)
        if diff_a:
            msg.append("User properties contains the following parameters "
                       "that are not present in the definition: %s" %
                       ",".join(diff_a))
        if diff_b:
            msg.append("Definition contains the following parameters that are "
                       "not present in the user properties: %s" %
                       ",".join(diff_b))
        if msg:
            # need a more specific type of Exception
            raise NineMLRuntimeError(". ".join(msg))
        # Check dimensions match
        for param in self.component_class.parameters:
            prop_units = self.property(param.name).units
            prop_dimension = prop_units.dimension
            param_dimension = param.dimension
            if prop_dimension != param_dimension:
                raise NineMLRuntimeError(
                    "Dimensions for '{}' property ('{}') don't match that of "
                    "component_class class ('{}')."
                    .format(param.name, prop_dimension, param_dimension))

    @write_reference
    @annotate_xml
    def to_xml(self, document, **kwargs):  # @UnusedVariable
        """
        docstring missing, although since the decorators don't
        preserve the docstring, it doesn't matter at the moment.
        """
        element = E(self.element_name,
                    self._definition.to_xml(document, **kwargs),
                    *[p.to_xml(document, **kwargs)
                      for p in self._properties.itervalues()],
                      name=self.name)
        return element

    @classmethod
    @resolve_reference
    @read_annotations
    def from_xml(cls, element, document, **kwargs):  # @UnusedVariable
        """docstring missing"""
        name = element.attrib.get("name", None)
        definition_element = element.find(NINEML + Definition.element_name)
        if definition_element is not None:
            definition = Definition.from_xml(definition_element, document)
        else:
            prototype_element = element.find(NINEML + "Prototype")
            if prototype_element is None:
                raise Exception("A component_class must contain either a "
                                "defintion or a prototype")
            definition = Prototype.from_xml(prototype_element, document)
        properties = [Property.from_xml(e, document, **kwargs)
                      for e in element.findall(NINEML + 'Property')]
        return cls(name, definition, properties=properties, url=document.url)

    @property
    def used_units(self):
        return set(p.units for p in self.properties.itervalues())

    def write(self, fname):
        """
        Writes the top-level NineML object to file in XML.
        """
        to_write = [self]
        # Also write the component class definition to file if cannot be
        # referenced from a separate url
        if self.definition.url is None:
            to_write.append(self.component_class)
        Document(*to_write).write(fname)

    def get_random_distributions(self):
        return [p.value.distribution for p in self.properties
                if p.value.element_name == 'RandomDistributionValue']

    # Property is declared last so as not to overwrite the 'property' decorator
    def property(self, name):
        try:
            return self._properties[name]
        except KeyError:
            try:
                return self.definition.component.property(name)
            except AttributeError:
                raise NineMLMissingElementError(
                    "No property named '{}' in component class".format(name))


class Property(BaseULObject):

    """
    Representation of a numerical- or string-valued parameter.

    A numerical parameter is a (name, value, units) triplet, a string parameter
    is a (name, value) pair.

    Numerical values may either be numbers, or a component_class that generates
    numbers, e.g. a RandomDistribution instance.
    """
    element_name = "Property"
    defining_attributes = ("_name", "_quantity")

    def __init__(self, name, quantity):
        super(Property, self).__init__()
        assert isinstance(name, basestring)
<<<<<<< HEAD
        try:
            assert isinstance(quantity, Quantity)
        except:
            raise
=======
        quantity = Quantity.parse_quantity(quantity)
>>>>>>> 9dcddb82
        self._name = name
        self._quantity = quantity

    @property
    def name(self):
        return self._name

    @property
    def quantity(self):
        return self._quantity

    @property
    def value(self):
        return self._quantity.value

    @property
    def units(self):
        return self._quantity.units

    def __hash__(self):
        return hash(self.name) ^ hash(self.quantity)

    def __repr__(self):
        units = self.units.name
        if u"µ" in units:
            units = units.replace(u"µ", "u")
        return ("{}(name={}, value={}, units={})"
                .format(self.element_name, self.name, self.value, units))

    @annotate_xml
    def to_xml(self, document, **kwargs):  # @UnusedVariable
        return E(self.element_name,
                 self._quantity.to_xml(document, **kwargs),
                 name=self.name)

    @classmethod
    @read_annotations
    def from_xml(cls, element, document, **kwargs):  # @UnusedVariable
        cls.check_tag(element)
        name = element.attrib['name']
        quantity = Quantity.from_xml(
            expect_single(element.findall(NINEML + 'Quantity')), document)
        return cls(name=name, quantity=quantity)

    def set_units(self, units):
        self.quantity._units = units


class Initial(Property):

    """
    temporary, longer-term plan is to use SEDML or something similar
    """
    element_name = "Initial"


class DynamicsProperties(Component):

    element_name = 'DynamicsProperties'
    defining_attributes = ('name', 'component_class', '_properties',
                           '_initial_values')

    def __init__(self, name, definition, properties={}, initial_values={},
                 url=None, check_initial_values=False):
        super(DynamicsProperties, self).__init__(
            name=name, definition=definition, properties=properties, url=url)
        if isinstance(initial_values, dict):
            self._initial_values = dict(
                (name, Initial(name, qty))
                for name, qty in initial_values.iteritems())
        else:
            self._initial_values = dict((iv.name, iv) for iv in initial_values)
        if check_initial_values:
            self.check_initial_values()

    def get_element_name(self):
        return self.element_name

    def check_initial_values(self):
        for var in self.definition.component_class.state_variables:
            try:
                initial_value = self.initial_value(var.name)
            except KeyError:
                raise Exception("Initial value not specified for %s" %
                                var.name)
            check_units(initial_value.units, var.dimension)

    def __getinitargs__(self):
        return (self.name, self.definition, self._properties,
                self._initial_values, self._url)

    @property
    def initial_values(self):
        return self._initial_values.itervalues()

    def initial_value(self, name):
        return self._initial_values[name]

    @property
    def attributes_with_units(self):
        return (super(DynamicsProperties, self).attributes_with_units |
                set(p for p in self.initial_values if p.units is not None))

    @write_reference
    @annotate_xml
    def to_xml(self, document, **kwargs):  # @UnusedVariable
        """
        docstring missing, although since the decorators don't
        preserve the docstring, it doesn't matter at the moment.
        """
        element = E(self.element_name,
                    self._definition.to_xml(document, **kwargs),
                    *[p.to_xml(document, **kwargs) for p in chain(
                        self._properties.itervalues(),
                        self._initial_values.itervalues())],
                      name=self.name)
        return element

    @classmethod
    @resolve_reference
    @read_annotations
    def from_xml(cls, element, document, **kwargs):  # @UnusedVariable
        """docstring missing"""
        name = element.attrib.get("name", None)
        definition_element = element.find(NINEML + Definition.element_name)
        if definition_element is not None:
            definition = Definition.from_xml(definition_element, document)
        else:
            prototype_element = element.find(NINEML + "Prototype")
            if prototype_element is None:
                raise Exception("A component_class must contain either a "
                                "defintion or a prototype")
            definition = Prototype.from_xml(prototype_element, document)
        properties = [Property.from_xml(e, document, **kwargs)
                      for e in element.findall(NINEML + 'Property')]
        initial_values = [Initial.from_xml(e, document, **kwargs)
                          for e in element.findall(NINEML + 'Initial')]
        return cls(name, definition, properties=properties,
                   initial_values=initial_values, url=document.url)


class ConnectionRuleProperties(Component):
    """
    docstring needed
    """
    element_name = 'ConnectionRuleProperties'

    def get_element_name(self):
        return self.element_name


class RandomDistributionProperties(Component):
    """
    Component representing a random number randomdistribution, e.g. normal,
    gamma, binomial.

    *Example*::

        example goes here
    """
    element_name = 'RandomDistributionProperties'

    def get_element_name(self):
        return self.element_name<|MERGE_RESOLUTION|>--- conflicted
+++ resolved
@@ -337,14 +337,7 @@
     def __init__(self, name, quantity):
         super(Property, self).__init__()
         assert isinstance(name, basestring)
-<<<<<<< HEAD
-        try:
-            assert isinstance(quantity, Quantity)
-        except:
-            raise
-=======
         quantity = Quantity.parse_quantity(quantity)
->>>>>>> 9dcddb82
         self._name = name
         self._quantity = quantity
 
