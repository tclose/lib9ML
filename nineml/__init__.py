--- conflicted
+++ resolved
@@ -15,9 +15,5 @@
 from abstraction_layer import (
     Unit, Dimension, DynamicsClass, ConnectionRuleClass, DistributionClass)
 from user_layer import (
-<<<<<<< HEAD
-    Dynamics, ConnectionRule, Distribution, Population, Projection, Selection)
-=======
     Dynamics, ConnectionRule, Distribution, Selection, Population,
-    Projection, Property, Definition)
->>>>>>> fc2aeb6c
+    Projection, Property, Definition)